--- conflicted
+++ resolved
@@ -64,11 +64,7 @@
         vs = transaction {
             providers.metadata.createRepository(Repository("foo"))
             val vs = providers.metadata.createVolumeSet("foo", null, true)
-<<<<<<< HEAD
             providers.metadata.createVolume(vs, Volume("volume", config = mapOf("mountpoint" to "/mountpoint")))
-=======
-            providers.metadata.createVolume(vs, DockerVolume(name = "volume"))
->>>>>>> 85ba7fc5
             vs
         }
         return MockKAnnotations.init(this)
@@ -326,11 +322,7 @@
 
             val (commitVs, commit) = transaction {
                 val cvs = providers.metadata.createVolumeSet("foo")
-<<<<<<< HEAD
                 providers.metadata.createVolume(cvs, Volume("volume"))
-=======
-                providers.metadata.createVolume(cvs, DockerVolume(name = "volume"))
->>>>>>> 85ba7fc5
                 providers.metadata.createCommit("foo", cvs, Commit("id"))
                 providers.metadata.getCommit("foo", "id")
             }
