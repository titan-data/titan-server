package io.titandata.operation

import io.kotlintest.Spec
import io.kotlintest.TestCase
import io.kotlintest.TestCaseOrder
import io.kotlintest.TestResult
import io.kotlintest.shouldBe
import io.kotlintest.shouldThrow
import io.kotlintest.specs.StringSpec
import io.mockk.MockKAnnotations
import io.mockk.Runs
import io.mockk.clearAllMocks
import io.mockk.every
import io.mockk.impl.annotations.InjectMockKs
import io.mockk.impl.annotations.MockK
import io.mockk.impl.annotations.OverrideMockKs
import io.mockk.impl.annotations.SpyK
import io.mockk.just
import io.mockk.mockk
import io.mockk.verify
import io.titandata.ProviderModule
import io.titandata.exception.NoSuchObjectException
import io.titandata.models.Commit
import io.titandata.models.Operation
import io.titandata.models.ProgressEntry
import io.titandata.models.Remote
import io.titandata.models.RemoteParameters
import io.titandata.models.Repository
import io.titandata.models.docker.DockerVolume
import io.titandata.orchestrator.Reaper
import io.titandata.remote.nop.NopRemoteProvider
import io.titandata.storage.OperationData
import io.titandata.storage.zfs.ZfsStorageProvider
import org.jetbrains.exposed.sql.transactions.transaction

class OperationExecutorTest : StringSpec() {
    @MockK
    lateinit var zfsStorageProvider: ZfsStorageProvider

    @MockK
    lateinit var reaper: Reaper

    lateinit var vs: String

    @SpyK
    var nopRemoteProvider = NopRemoteProvider()

    @InjectMockKs
    @OverrideMockKs
    var providers = ProviderModule("test")

    override fun beforeSpec(spec: Spec) {
        providers.metadata.init()
    }

    override fun beforeTest(testCase: TestCase) {
        providers.metadata.clear()
        transaction {
            providers.metadata.createRepository(Repository("foo"))
            vs = providers.metadata.createVolumeSet("foo", null, true)
<<<<<<< HEAD
            providers.metadata.createVolume(vs, Volume("volume", config = mapOf("mountpoint" to "/mountpoint")))
=======
            providers.metadata.createVolume(vs, DockerVolume(name = "volume"))
>>>>>>> 85ba7fc5
            providers.metadata.addRemote("foo", Remote("nop", "origin"))
        }
        val ret = MockKAnnotations.init(this)
        every { zfsStorageProvider.createCommit(any(), any(), any()) } just Runs
        return ret
    }

    override fun afterTest(testCase: TestCase, result: TestResult) {
        clearAllMocks()
    }

    override fun testCaseOrder() = TestCaseOrder.Random

    fun createOperation(type: Operation.Type = Operation.Type.PULL): OperationData {
        val data = OperationData(operation = Operation(
                id = vs,
                type = type,
                state = Operation.State.RUNNING,
                remote = "remote",
                commitId = "id"
        ), params = RemoteParameters("nop"), metadataOnly = false)
        transaction {
            providers.metadata.createOperation("foo", vs, data)
        }
        return data
    }

    fun getExecutor(data: OperationData): OperationExecutor {
        return OperationExecutor(providers, data.operation, "foo", Remote("nop", "origin"), RemoteParameters("nop"),
                data.metadataOnly)
    }

    init {
        "add progress appends entry" {
            val data = createOperation()
            val executor = getExecutor(data)
            executor.addProgress(ProgressEntry(type = ProgressEntry.Type.MESSAGE, message = "message"))
            val entries = transaction {
                providers.metadata.listProgressEntries(vs)
            }
            entries.size shouldBe 1
            entries[0].message shouldBe "message"
        }

        "add failed progress entry updates operation state" {
            val data = createOperation()
            val executor = getExecutor(data)
            executor.addProgress(ProgressEntry(type = ProgressEntry.Type.FAILED, message = "message"))
            executor.operation.state shouldBe Operation.State.FAILED
            val op = transaction {
                providers.metadata.getOperation(vs)
            }
            op.operation.state shouldBe Operation.State.FAILED
        }

        "add aborted progress entry updates operation state" {
            val data = createOperation()
            val executor = getExecutor(data)
            executor.addProgress(ProgressEntry(type = ProgressEntry.Type.ABORT, message = "message"))
            executor.operation.state shouldBe Operation.State.ABORTED
            val op = transaction {
                providers.metadata.getOperation(vs)
            }
            op.operation.state shouldBe Operation.State.ABORTED
        }

        "add completed progress entry updates operation state" {
            val data = createOperation()
            val executor = getExecutor(data)
            executor.addProgress(ProgressEntry(type = ProgressEntry.Type.COMPLETE, message = "message"))
            executor.operation.state shouldBe Operation.State.COMPLETE
            val op = transaction {
                providers.metadata.getOperation(vs)
            }
            op.operation.state shouldBe Operation.State.COMPLETE
        }

        "get progress tracks last updated progress" {
            val data = createOperation()
            val executor = getExecutor(data)
            executor.addProgress(ProgressEntry(type = ProgressEntry.Type.MESSAGE, message = "one"))
            var progress = executor.getProgress()
            progress.size shouldBe 1
            progress[0].message shouldBe "one"
            progress = executor.getProgress()
            progress.size shouldBe 0
            executor.addProgress(ProgressEntry(type = ProgressEntry.Type.MESSAGE, message = "two"))
            progress = executor.getProgress()
            progress.size shouldBe 1
            progress[0].message shouldBe "two"
        }

        "abort interrupts thread" {
            val thread = mockk<Thread>()
            every { thread.interrupt() } just Runs
            val data = createOperation()
            val executor = getExecutor(data)
            executor.thread = thread
            executor.abort()
            verify {
                thread.interrupt()
            }
        }

        "join joins thread" {
            val thread = mockk<Thread>()
            every { thread.join() } just Runs
            val data = createOperation()
            val executor = getExecutor(data)
            executor.thread = thread
            executor.join()
            verify {
                thread.join()
            }
        }

        "sync data for pull succeeds" {
            every { zfsStorageProvider.activateVolume(any(), any(), any()) } just Runs
            every { zfsStorageProvider.deactivateVolume(any(), any(), any()) } just Runs
            every { zfsStorageProvider.createVolume(any(), any()) } returns mapOf("mountpoint" to "/mountpoint")
            every { zfsStorageProvider.createVolume(any(), "_scratch") } returns mapOf("mountpoint" to "/scratch")
            every { zfsStorageProvider.deleteVolume(any(), any(), any()) } just Runs

            val data = createOperation()
            val executor = getExecutor(data)
            executor.syncData(nopRemoteProvider, null)

            verify {
                zfsStorageProvider.activateVolume(data.operation.id, "_scratch", mapOf("mountpoint" to "/scratch"))
                zfsStorageProvider.activateVolume(data.operation.id, "volume", mapOf("mountpoint" to "/mountpoint"))
                zfsStorageProvider.deactivateVolume(data.operation.id, "_scratch", mapOf("mountpoint" to "/scratch"))
                zfsStorageProvider.deactivateVolume(data.operation.id, "volume", mapOf("mountpoint" to "/mountpoint"))
                zfsStorageProvider.createVolume(data.operation.id, "_scratch")
<<<<<<< HEAD
                zfsStorageProvider.deleteVolume(data.operation.id, "_scratch", mapOf("mountpoint" to "/scratch"))
                nopRemoteProvider.pullVolume(executor, null, Volume(name = "volume", config = mapOf("mountpoint" to "/mountpoint")), "/mountpoint", "/scratch")
=======
                zfsStorageProvider.deleteVolume(data.operation.id, "_scratch")
                nopRemoteProvider.pullVolume(executor, null, DockerVolume(name = "volume"), "/mountpoint", "/scratch")
>>>>>>> 85ba7fc5
            }
        }

        "sync data for push succeeds" {
            every { zfsStorageProvider.activateVolume(any(), any(), any()) } just Runs
            every { zfsStorageProvider.deactivateVolume(any(), any(), any()) } just Runs
            every { zfsStorageProvider.createVolume(any(), any()) } returns mapOf("mountpoint" to "/mountpoint")
            every { zfsStorageProvider.createVolume(any(), "_scratch") } returns mapOf("mountpoint" to "/scratch")
            every { zfsStorageProvider.deleteVolume(any(), any(), any()) } just Runs

            val data = createOperation(Operation.Type.PUSH)
            val executor = getExecutor(data)
            executor.syncData(nopRemoteProvider, null)

            verify {
                zfsStorageProvider.activateVolume(data.operation.id, "_scratch", mapOf("mountpoint" to "/scratch"))
                zfsStorageProvider.activateVolume(data.operation.id, "volume", mapOf("mountpoint" to "/mountpoint"))
                zfsStorageProvider.deactivateVolume(data.operation.id, "_scratch", mapOf("mountpoint" to "/scratch"))
                zfsStorageProvider.deactivateVolume(data.operation.id, "volume", mapOf("mountpoint" to "/mountpoint"))
                zfsStorageProvider.createVolume(data.operation.id, "_scratch")
<<<<<<< HEAD
                zfsStorageProvider.deleteVolume(data.operation.id, "_scratch", mapOf("mountpoint" to "/scratch"))
                nopRemoteProvider.pushVolume(executor, null, Volume(name = "volume", config = mapOf("mountpoint" to "/mountpoint")), "/mountpoint", "/scratch")
=======
                zfsStorageProvider.deleteVolume(data.operation.id, "_scratch")
                nopRemoteProvider.pushVolume(executor, null, DockerVolume(name = "volume"), "/mountpoint", "/scratch")
>>>>>>> 85ba7fc5
            }
        }

        "pull operation succeeds" {
            every { zfsStorageProvider.activateVolume(any(), any(), any()) } just Runs
            every { zfsStorageProvider.deactivateVolume(any(), any(), any()) } just Runs
            every { zfsStorageProvider.createVolume(any(), any()) } returns mapOf("mountpoint" to "/mountpoint")
            every { zfsStorageProvider.createVolume(any(), "_scratch") } returns mapOf("mountpoint" to "/scratch")
            every { zfsStorageProvider.deleteVolume(any(), any(), any()) } just Runs

            val data = createOperation(Operation.Type.PULL)
            val executor = getExecutor(data)
            executor.run()

            data.operation.state shouldBe Operation.State.COMPLETE

            verify {
<<<<<<< HEAD
                nopRemoteProvider.pullVolume(executor, null, Volume("volume", config = mapOf("mountpoint" to "/mountpoint")), "/mountpoint", "/scratch")
=======
                nopRemoteProvider.pullVolume(executor, null, DockerVolume(name = "volume"), "/mountpoint", "/scratch")
>>>>>>> 85ba7fc5
                zfsStorageProvider.createCommit(data.operation.id, "id", listOf("volume"))
            }
        }

        "push operation succeeds" {
            every { zfsStorageProvider.activateVolume(any(), any(), any()) } just Runs
            every { zfsStorageProvider.deactivateVolume(any(), any(), any()) } just Runs
            every { zfsStorageProvider.createVolume(any(), any()) } returns mapOf("mountpoint" to "/mountpoint")
            every { zfsStorageProvider.createVolume(any(), "_scratch") } returns mapOf("mountpoint" to "/scratch")
            every { zfsStorageProvider.deleteVolume(any(), any(), any()) } just Runs

            transaction {
                providers.metadata.createCommit("foo", vs, Commit("id"))
            }

            val data = createOperation(Operation.Type.PUSH)
            val executor = getExecutor(data)
            executor.run()

            data.operation.state shouldBe Operation.State.COMPLETE

            verify {
<<<<<<< HEAD
                nopRemoteProvider.pushVolume(executor, null, Volume("volume", config = mapOf("mountpoint" to "/mountpoint")), "/mountpoint", "/scratch")
=======
                nopRemoteProvider.pushVolume(executor, null, DockerVolume(name = "volume"), "/mountpoint", "/scratch")
>>>>>>> 85ba7fc5
            }
        }

        "interrupted operation is aborted" {
            every { zfsStorageProvider.activateVolume(any(), any(), any()) } just Runs
            every { zfsStorageProvider.deactivateVolume(any(), any(), any()) } just Runs
            every { zfsStorageProvider.createVolume(any(), any()) } returns mapOf("mountpoint" to "/mountpoint")
            every { zfsStorageProvider.createVolume(any(), "_scratch") } returns mapOf("mountpoint" to "/scratch")
            every { zfsStorageProvider.deleteVolume(any(), any(), any()) } just Runs
            every { nopRemoteProvider.pullVolume(any(), any(), any(), any(), any()) } throws InterruptedException()

            val data = createOperation(Operation.Type.PULL)
            val executor = getExecutor(data)
            executor.run()

            data.operation.state shouldBe Operation.State.ABORTED

            verify {
<<<<<<< HEAD
                zfsStorageProvider.deactivateVolume(data.operation.id, "_scratch", mapOf("mountpoint" to "/scratch"))
                zfsStorageProvider.deactivateVolume(data.operation.id, "volume", mapOf("mountpoint" to "/mountpoint"))
                zfsStorageProvider.deleteVolume(data.operation.id, "_scratch", mapOf("mountpoint" to "/scratch"))
                nopRemoteProvider.pullVolume(executor, null, Volume(name = "volume", config = mapOf("mountpoint" to "/mountpoint")), "/mountpoint", "/scratch")
=======
                nopRemoteProvider.pullVolume(executor, null, DockerVolume(name = "volume"), "/mountpoint", "/scratch")
                zfsStorageProvider.unmountVolume(data.operation.id, "_scratch")
                zfsStorageProvider.unmountVolume(data.operation.id, "volume")
                zfsStorageProvider.deleteVolume(data.operation.id, "_scratch")
>>>>>>> 85ba7fc5
            }

            shouldThrow<NoSuchObjectException> {
                providers.commits.getCommit("foo", "id")
            }
        }

        "failed operation is marked failed" {
            every { zfsStorageProvider.activateVolume(any(), any(), any()) } just Runs
            every { zfsStorageProvider.deactivateVolume(any(), any(), any()) } just Runs
            every { zfsStorageProvider.createVolume(any(), any()) } returns mapOf("mountpoint" to "/mountpoint")
            every { zfsStorageProvider.createVolume(any(), "_scratch") } returns mapOf("mountpoint" to "/scratch")
            every { zfsStorageProvider.deleteVolume(any(), any(), any()) } just Runs
            every { nopRemoteProvider.pullVolume(any(), any(), any(), any(), any()) } throws Exception()

            val data = createOperation(Operation.Type.PULL)
            val executor = getExecutor(data)
            executor.run()

            data.operation.state shouldBe Operation.State.FAILED

            verify {
<<<<<<< HEAD
                zfsStorageProvider.deactivateVolume(data.operation.id, "_scratch", mapOf("mountpoint" to "/scratch"))
                zfsStorageProvider.deactivateVolume(data.operation.id, "volume", mapOf("mountpoint" to "/mountpoint"))
                zfsStorageProvider.deleteVolume(data.operation.id, "_scratch", mapOf("mountpoint" to "/scratch"))
                nopRemoteProvider.pullVolume(executor, null, Volume(name = "volume", config = mapOf("mountpoint" to "/mountpoint")), "/mountpoint", "/scratch")
=======
                nopRemoteProvider.pullVolume(executor, null, DockerVolume(name = "volume"), "/mountpoint", "/scratch")
                zfsStorageProvider.unmountVolume(data.operation.id, "_scratch")
                zfsStorageProvider.unmountVolume(data.operation.id, "volume")
                zfsStorageProvider.deleteVolume(data.operation.id, "_scratch")
>>>>>>> 85ba7fc5
            }

            shouldThrow<NoSuchObjectException> {
                providers.commits.getCommit("foo", "id")
            }
        }

        "provider fail operation is called" {
            every { zfsStorageProvider.activateVolume(any(), any(), any()) } just Runs
            every { zfsStorageProvider.deactivateVolume(any(), any(), any()) } just Runs
            every { zfsStorageProvider.createVolume(any(), any()) } returns mapOf("mountpoint" to "/mountpoint")
            every { zfsStorageProvider.createVolume(any(), "_scratch") } returns mapOf("mountpoint" to "/scratch")
            every { zfsStorageProvider.deleteVolume(any(), any(), any()) } just Runs
            every { nopRemoteProvider.pullVolume(any(), any(), any(), any(), any()) } throws Exception()
            every { nopRemoteProvider.startOperation(any()) } returns 1

            val data = createOperation(Operation.Type.PULL)
            val executor = getExecutor(data)
            executor.run()

            data.operation.state shouldBe Operation.State.FAILED

            verify {
                nopRemoteProvider.failOperation(executor, 1)
            }
        }
    }
}<|MERGE_RESOLUTION|>--- conflicted
+++ resolved
@@ -58,11 +58,7 @@
         transaction {
             providers.metadata.createRepository(Repository("foo"))
             vs = providers.metadata.createVolumeSet("foo", null, true)
-<<<<<<< HEAD
             providers.metadata.createVolume(vs, Volume("volume", config = mapOf("mountpoint" to "/mountpoint")))
-=======
-            providers.metadata.createVolume(vs, DockerVolume(name = "volume"))
->>>>>>> 85ba7fc5
             providers.metadata.addRemote("foo", Remote("nop", "origin"))
         }
         val ret = MockKAnnotations.init(this)
@@ -196,13 +192,8 @@
                 zfsStorageProvider.deactivateVolume(data.operation.id, "_scratch", mapOf("mountpoint" to "/scratch"))
                 zfsStorageProvider.deactivateVolume(data.operation.id, "volume", mapOf("mountpoint" to "/mountpoint"))
                 zfsStorageProvider.createVolume(data.operation.id, "_scratch")
-<<<<<<< HEAD
                 zfsStorageProvider.deleteVolume(data.operation.id, "_scratch", mapOf("mountpoint" to "/scratch"))
                 nopRemoteProvider.pullVolume(executor, null, Volume(name = "volume", config = mapOf("mountpoint" to "/mountpoint")), "/mountpoint", "/scratch")
-=======
-                zfsStorageProvider.deleteVolume(data.operation.id, "_scratch")
-                nopRemoteProvider.pullVolume(executor, null, DockerVolume(name = "volume"), "/mountpoint", "/scratch")
->>>>>>> 85ba7fc5
             }
         }
 
@@ -223,13 +214,8 @@
                 zfsStorageProvider.deactivateVolume(data.operation.id, "_scratch", mapOf("mountpoint" to "/scratch"))
                 zfsStorageProvider.deactivateVolume(data.operation.id, "volume", mapOf("mountpoint" to "/mountpoint"))
                 zfsStorageProvider.createVolume(data.operation.id, "_scratch")
-<<<<<<< HEAD
-                zfsStorageProvider.deleteVolume(data.operation.id, "_scratch", mapOf("mountpoint" to "/scratch"))
-                nopRemoteProvider.pushVolume(executor, null, Volume(name = "volume", config = mapOf("mountpoint" to "/mountpoint")), "/mountpoint", "/scratch")
-=======
                 zfsStorageProvider.deleteVolume(data.operation.id, "_scratch")
                 nopRemoteProvider.pushVolume(executor, null, DockerVolume(name = "volume"), "/mountpoint", "/scratch")
->>>>>>> 85ba7fc5
             }
         }
 
@@ -247,11 +233,7 @@
             data.operation.state shouldBe Operation.State.COMPLETE
 
             verify {
-<<<<<<< HEAD
                 nopRemoteProvider.pullVolume(executor, null, Volume("volume", config = mapOf("mountpoint" to "/mountpoint")), "/mountpoint", "/scratch")
-=======
-                nopRemoteProvider.pullVolume(executor, null, DockerVolume(name = "volume"), "/mountpoint", "/scratch")
->>>>>>> 85ba7fc5
                 zfsStorageProvider.createCommit(data.operation.id, "id", listOf("volume"))
             }
         }
@@ -274,11 +256,7 @@
             data.operation.state shouldBe Operation.State.COMPLETE
 
             verify {
-<<<<<<< HEAD
                 nopRemoteProvider.pushVolume(executor, null, Volume("volume", config = mapOf("mountpoint" to "/mountpoint")), "/mountpoint", "/scratch")
-=======
-                nopRemoteProvider.pushVolume(executor, null, DockerVolume(name = "volume"), "/mountpoint", "/scratch")
->>>>>>> 85ba7fc5
             }
         }
 
@@ -297,17 +275,10 @@
             data.operation.state shouldBe Operation.State.ABORTED
 
             verify {
-<<<<<<< HEAD
                 zfsStorageProvider.deactivateVolume(data.operation.id, "_scratch", mapOf("mountpoint" to "/scratch"))
                 zfsStorageProvider.deactivateVolume(data.operation.id, "volume", mapOf("mountpoint" to "/mountpoint"))
                 zfsStorageProvider.deleteVolume(data.operation.id, "_scratch", mapOf("mountpoint" to "/scratch"))
                 nopRemoteProvider.pullVolume(executor, null, Volume(name = "volume", config = mapOf("mountpoint" to "/mountpoint")), "/mountpoint", "/scratch")
-=======
-                nopRemoteProvider.pullVolume(executor, null, DockerVolume(name = "volume"), "/mountpoint", "/scratch")
-                zfsStorageProvider.unmountVolume(data.operation.id, "_scratch")
-                zfsStorageProvider.unmountVolume(data.operation.id, "volume")
-                zfsStorageProvider.deleteVolume(data.operation.id, "_scratch")
->>>>>>> 85ba7fc5
             }
 
             shouldThrow<NoSuchObjectException> {
@@ -330,17 +301,10 @@
             data.operation.state shouldBe Operation.State.FAILED
 
             verify {
-<<<<<<< HEAD
                 zfsStorageProvider.deactivateVolume(data.operation.id, "_scratch", mapOf("mountpoint" to "/scratch"))
                 zfsStorageProvider.deactivateVolume(data.operation.id, "volume", mapOf("mountpoint" to "/mountpoint"))
                 zfsStorageProvider.deleteVolume(data.operation.id, "_scratch", mapOf("mountpoint" to "/scratch"))
                 nopRemoteProvider.pullVolume(executor, null, Volume(name = "volume", config = mapOf("mountpoint" to "/mountpoint")), "/mountpoint", "/scratch")
-=======
-                nopRemoteProvider.pullVolume(executor, null, DockerVolume(name = "volume"), "/mountpoint", "/scratch")
-                zfsStorageProvider.unmountVolume(data.operation.id, "_scratch")
-                zfsStorageProvider.unmountVolume(data.operation.id, "volume")
-                zfsStorageProvider.deleteVolume(data.operation.id, "_scratch")
->>>>>>> 85ba7fc5
             }
 
             shouldThrow<NoSuchObjectException> {
