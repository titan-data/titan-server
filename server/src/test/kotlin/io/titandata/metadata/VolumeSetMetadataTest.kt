--- conflicted
+++ resolved
@@ -92,11 +92,7 @@
             transaction {
                 md.createRepository(Repository("foo"))
                 val vs = md.createVolumeSet("foo")
-<<<<<<< HEAD
                 md.createVolume(vs, Volume("vol"))
-=======
-                md.createVolume(vs, DockerVolume(name = "vol"))
->>>>>>> 85ba7fc5
                 val commit = Commit(id = "id")
                 md.createCommit("foo", vs, commit)
                 md.markVolumeSetDeleting(vs)
