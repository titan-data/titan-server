--- conflicted
+++ resolved
@@ -61,16 +61,9 @@
 
     override fun testCaseOrder() = TestCaseOrder.Random
 
-<<<<<<< HEAD
     fun createVolume(): Volume {
         every { zfsStorageProvider.createVolume(any(), any()) } returns mapOf("mountpoint" to "/mountpoint")
         return providers.volumes.createVolume("foo", Volume("vol", mapOf("a" to "b")))
-=======
-    fun createVolume(): DockerVolume {
-        every { zfsStorageProvider.createVolume(any(), any()) } just Runs
-        every { zfsStorageProvider.getVolumeMountpoint(any(), any()) } returns "/mountpoint"
-        return providers.volumes.createVolume("foo", "vol", mapOf("a" to "b"))
->>>>>>> 85ba7fc5
     }
 
     init {
