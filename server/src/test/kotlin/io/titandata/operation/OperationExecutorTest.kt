package io.titandata.operation

import io.kotlintest.Spec
import io.kotlintest.TestCase
import io.kotlintest.TestCaseOrder
import io.kotlintest.TestResult
import io.kotlintest.shouldBe
import io.kotlintest.shouldThrow
import io.kotlintest.specs.StringSpec
import io.mockk.MockKAnnotations
import io.mockk.Runs
import io.mockk.clearAllMocks
import io.mockk.every
import io.mockk.impl.annotations.InjectMockKs
import io.mockk.impl.annotations.MockK
import io.mockk.impl.annotations.OverrideMockKs
import io.mockk.impl.annotations.SpyK
import io.mockk.just
import io.mockk.mockk
import io.mockk.verify
import io.titandata.ProviderModule
import io.titandata.exception.NoSuchObjectException
import io.titandata.models.Commit
import io.titandata.models.Operation
import io.titandata.models.ProgressEntry
import io.titandata.models.Remote
import io.titandata.models.RemoteParameters
import io.titandata.models.Repository
import io.titandata.models.Volume
import io.titandata.orchestrator.Reaper
import io.titandata.remote.nop.NopRemoteProvider
import io.titandata.storage.OperationData
import io.titandata.storage.zfs.ZfsStorageProvider
import org.jetbrains.exposed.sql.transactions.transaction

class OperationExecutorTest : StringSpec() {
    @MockK
    lateinit var zfsStorageProvider: ZfsStorageProvider

    @MockK
    lateinit var reaper: Reaper

    lateinit var vs: String

    @SpyK
    var nopRemoteProvider = NopRemoteProvider()

    @InjectMockKs
    @OverrideMockKs
    var providers = ProviderModule("test")

    override fun beforeSpec(spec: Spec) {
        providers.metadata.init()
    }

    override fun beforeTest(testCase: TestCase) {
        providers.metadata.clear()
        transaction {
            providers.metadata.createRepository(Repository("foo"))
            vs = providers.metadata.createVolumeSet("foo", null, true)
<<<<<<< HEAD
            providers.metadata.createVolume(vs, Volume("volume", config = mapOf("mountpoint" to "/mountpoint")))
            providers.metadata.addRemote("foo", NopRemote(name = "origin"))
=======
            providers.metadata.createVolume(vs, DockerVolume(name = "volume"))
            providers.metadata.addRemote("foo", Remote("nop", "origin"))
>>>>>>> 8f047a5a
        }
        val ret = MockKAnnotations.init(this)
        every { zfsStorageProvider.createCommit(any(), any(), any()) } just Runs
        return ret
    }

    override fun afterTest(testCase: TestCase, result: TestResult) {
        clearAllMocks()
    }

    override fun testCaseOrder() = TestCaseOrder.Random

    fun createOperation(type: Operation.Type = Operation.Type.PULL): OperationData {
        val data = OperationData(operation = Operation(
                id = vs,
                type = type,
                state = Operation.State.RUNNING,
                remote = "remote",
                commitId = "id"
        ), params = RemoteParameters("nop"), metadataOnly = false)
        transaction {
            providers.metadata.createOperation("foo", vs, data)
        }
        return data
    }

    fun getExecutor(data: OperationData): OperationExecutor {
        return OperationExecutor(providers, data.operation, "foo", Remote("nop", "origin"), RemoteParameters("nop"),
                data.metadataOnly)
    }

    init {
        "add progress appends entry" {
            val data = createOperation()
            val executor = getExecutor(data)
            executor.addProgress(ProgressEntry(type = ProgressEntry.Type.MESSAGE, message = "message"))
            val entries = transaction {
                providers.metadata.listProgressEntries(vs)
            }
            entries.size shouldBe 1
            entries[0].message shouldBe "message"
        }

        "add failed progress entry updates operation state" {
            val data = createOperation()
            val executor = getExecutor(data)
            executor.addProgress(ProgressEntry(type = ProgressEntry.Type.FAILED, message = "message"))
            executor.operation.state shouldBe Operation.State.FAILED
            val op = transaction {
                providers.metadata.getOperation(vs)
            }
            op.operation.state shouldBe Operation.State.FAILED
        }

        "add aborted progress entry updates operation state" {
            val data = createOperation()
            val executor = getExecutor(data)
            executor.addProgress(ProgressEntry(type = ProgressEntry.Type.ABORT, message = "message"))
            executor.operation.state shouldBe Operation.State.ABORTED
            val op = transaction {
                providers.metadata.getOperation(vs)
            }
            op.operation.state shouldBe Operation.State.ABORTED
        }

        "add completed progress entry updates operation state" {
            val data = createOperation()
            val executor = getExecutor(data)
            executor.addProgress(ProgressEntry(type = ProgressEntry.Type.COMPLETE, message = "message"))
            executor.operation.state shouldBe Operation.State.COMPLETE
            val op = transaction {
                providers.metadata.getOperation(vs)
            }
            op.operation.state shouldBe Operation.State.COMPLETE
        }

        "get progress tracks last updated progress" {
            val data = createOperation()
            val executor = getExecutor(data)
            executor.addProgress(ProgressEntry(type = ProgressEntry.Type.MESSAGE, message = "one"))
            var progress = executor.getProgress()
            progress.size shouldBe 1
            progress[0].message shouldBe "one"
            progress = executor.getProgress()
            progress.size shouldBe 0
            executor.addProgress(ProgressEntry(type = ProgressEntry.Type.MESSAGE, message = "two"))
            progress = executor.getProgress()
            progress.size shouldBe 1
            progress[0].message shouldBe "two"
        }

        "abort interrupts thread" {
            val thread = mockk<Thread>()
            every { thread.interrupt() } just Runs
            val data = createOperation()
            val executor = getExecutor(data)
            executor.thread = thread
            executor.abort()
            verify {
                thread.interrupt()
            }
        }

        "join joins thread" {
            val thread = mockk<Thread>()
            every { thread.join() } just Runs
            val data = createOperation()
            val executor = getExecutor(data)
            executor.thread = thread
            executor.join()
            verify {
                thread.join()
            }
        }

        "sync data for pull succeeds" {
            every { zfsStorageProvider.activateVolume(any(), any(), any()) } just Runs
            every { zfsStorageProvider.deactivateVolume(any(), any(), any()) } just Runs
            every { zfsStorageProvider.createVolume(any(), any()) } returns mapOf("mountpoint" to "/mountpoint")
            every { zfsStorageProvider.createVolume(any(), "_scratch") } returns mapOf("mountpoint" to "/scratch")
            every { zfsStorageProvider.deleteVolume(any(), any(), any()) } just Runs

            val data = createOperation()
            val executor = getExecutor(data)
            executor.syncData(nopRemoteProvider, null)

            verify {
                zfsStorageProvider.activateVolume(data.operation.id, "_scratch", mapOf("mountpoint" to "/scratch"))
                zfsStorageProvider.activateVolume(data.operation.id, "volume", mapOf("mountpoint" to "/mountpoint"))
                zfsStorageProvider.deactivateVolume(data.operation.id, "_scratch", mapOf("mountpoint" to "/scratch"))
                zfsStorageProvider.deactivateVolume(data.operation.id, "volume", mapOf("mountpoint" to "/mountpoint"))
                zfsStorageProvider.createVolume(data.operation.id, "_scratch")
                zfsStorageProvider.deleteVolume(data.operation.id, "_scratch", mapOf("mountpoint" to "/scratch"))
                nopRemoteProvider.pullVolume(executor, null, Volume(name = "volume", config = mapOf("mountpoint" to "/mountpoint")), "/mountpoint", "/scratch")
            }
        }

        "sync data for push succeeds" {
            every { zfsStorageProvider.activateVolume(any(), any(), any()) } just Runs
            every { zfsStorageProvider.deactivateVolume(any(), any(), any()) } just Runs
            every { zfsStorageProvider.createVolume(any(), any()) } returns mapOf("mountpoint" to "/mountpoint")
            every { zfsStorageProvider.createVolume(any(), "_scratch") } returns mapOf("mountpoint" to "/scratch")
            every { zfsStorageProvider.deleteVolume(any(), any(), any()) } just Runs

            val data = createOperation(Operation.Type.PUSH)
            val executor = getExecutor(data)
            executor.syncData(nopRemoteProvider, null)

            verify {
                zfsStorageProvider.activateVolume(data.operation.id, "_scratch", mapOf("mountpoint" to "/scratch"))
                zfsStorageProvider.activateVolume(data.operation.id, "volume", mapOf("mountpoint" to "/mountpoint"))
                zfsStorageProvider.deactivateVolume(data.operation.id, "_scratch", mapOf("mountpoint" to "/scratch"))
                zfsStorageProvider.deactivateVolume(data.operation.id, "volume", mapOf("mountpoint" to "/mountpoint"))
                zfsStorageProvider.createVolume(data.operation.id, "_scratch")
                zfsStorageProvider.deleteVolume(data.operation.id, "_scratch", mapOf("mountpoint" to "/scratch"))
                nopRemoteProvider.pushVolume(executor, null, Volume(name = "volume", config = mapOf("mountpoint" to "/mountpoint")), "/mountpoint", "/scratch")
            }
        }

        "pull operation succeeds" {
            every { zfsStorageProvider.activateVolume(any(), any(), any()) } just Runs
            every { zfsStorageProvider.deactivateVolume(any(), any(), any()) } just Runs
            every { zfsStorageProvider.createVolume(any(), any()) } returns mapOf("mountpoint" to "/mountpoint")
            every { zfsStorageProvider.createVolume(any(), "_scratch") } returns mapOf("mountpoint" to "/scratch")
            every { zfsStorageProvider.deleteVolume(any(), any(), any()) } just Runs

            val data = createOperation(Operation.Type.PULL)
            val executor = getExecutor(data)
            executor.run()

            data.operation.state shouldBe Operation.State.COMPLETE

            verify {
                nopRemoteProvider.pullVolume(executor, null, Volume("volume", config = mapOf("mountpoint" to "/mountpoint")), "/mountpoint", "/scratch")
                zfsStorageProvider.createCommit(data.operation.id, "id", listOf("volume"))
            }
        }

        "push operation succeeds" {
            every { zfsStorageProvider.activateVolume(any(), any(), any()) } just Runs
            every { zfsStorageProvider.deactivateVolume(any(), any(), any()) } just Runs
            every { zfsStorageProvider.createVolume(any(), any()) } returns mapOf("mountpoint" to "/mountpoint")
            every { zfsStorageProvider.createVolume(any(), "_scratch") } returns mapOf("mountpoint" to "/scratch")
            every { zfsStorageProvider.deleteVolume(any(), any(), any()) } just Runs

            transaction {
                providers.metadata.createCommit("foo", vs, Commit("id"))
            }

            val data = createOperation(Operation.Type.PUSH)
            val executor = getExecutor(data)
            executor.run()

            data.operation.state shouldBe Operation.State.COMPLETE

            verify {
                nopRemoteProvider.pushVolume(executor, null, Volume("volume", config = mapOf("mountpoint" to "/mountpoint")), "/mountpoint", "/scratch")
            }
        }

        "interrupted operation is aborted" {
            every { zfsStorageProvider.activateVolume(any(), any(), any()) } just Runs
            every { zfsStorageProvider.deactivateVolume(any(), any(), any()) } just Runs
            every { zfsStorageProvider.createVolume(any(), any()) } returns mapOf("mountpoint" to "/mountpoint")
            every { zfsStorageProvider.createVolume(any(), "_scratch") } returns mapOf("mountpoint" to "/scratch")
            every { zfsStorageProvider.deleteVolume(any(), any(), any()) } just Runs
            every { nopRemoteProvider.pullVolume(any(), any(), any(), any(), any()) } throws InterruptedException()

            val data = createOperation(Operation.Type.PULL)
            val executor = getExecutor(data)
            executor.run()

            data.operation.state shouldBe Operation.State.ABORTED

            verify {
                zfsStorageProvider.deactivateVolume(data.operation.id, "_scratch", mapOf("mountpoint" to "/scratch"))
                zfsStorageProvider.deactivateVolume(data.operation.id, "volume", mapOf("mountpoint" to "/mountpoint"))
                zfsStorageProvider.deleteVolume(data.operation.id, "_scratch", mapOf("mountpoint" to "/scratch"))
                nopRemoteProvider.pullVolume(executor, null, Volume(name = "volume", config = mapOf("mountpoint" to "/mountpoint")), "/mountpoint", "/scratch")
            }

            shouldThrow<NoSuchObjectException> {
                providers.commits.getCommit("foo", "id")
            }
        }

        "failed operation is marked failed" {
            every { zfsStorageProvider.activateVolume(any(), any(), any()) } just Runs
            every { zfsStorageProvider.deactivateVolume(any(), any(), any()) } just Runs
            every { zfsStorageProvider.createVolume(any(), any()) } returns mapOf("mountpoint" to "/mountpoint")
            every { zfsStorageProvider.createVolume(any(), "_scratch") } returns mapOf("mountpoint" to "/scratch")
            every { zfsStorageProvider.deleteVolume(any(), any(), any()) } just Runs
            every { nopRemoteProvider.pullVolume(any(), any(), any(), any(), any()) } throws Exception()

            val data = createOperation(Operation.Type.PULL)
            val executor = getExecutor(data)
            executor.run()

            data.operation.state shouldBe Operation.State.FAILED

            verify {
                zfsStorageProvider.deactivateVolume(data.operation.id, "_scratch", mapOf("mountpoint" to "/scratch"))
                zfsStorageProvider.deactivateVolume(data.operation.id, "volume", mapOf("mountpoint" to "/mountpoint"))
                zfsStorageProvider.deleteVolume(data.operation.id, "_scratch", mapOf("mountpoint" to "/scratch"))
                nopRemoteProvider.pullVolume(executor, null, Volume(name = "volume", config = mapOf("mountpoint" to "/mountpoint")), "/mountpoint", "/scratch")
            }

            shouldThrow<NoSuchObjectException> {
                providers.commits.getCommit("foo", "id")
            }
        }

        "provider fail operation is called" {
            every { zfsStorageProvider.activateVolume(any(), any(), any()) } just Runs
            every { zfsStorageProvider.deactivateVolume(any(), any(), any()) } just Runs
            every { zfsStorageProvider.createVolume(any(), any()) } returns mapOf("mountpoint" to "/mountpoint")
            every { zfsStorageProvider.createVolume(any(), "_scratch") } returns mapOf("mountpoint" to "/scratch")
            every { zfsStorageProvider.deleteVolume(any(), any(), any()) } just Runs
            every { nopRemoteProvider.pullVolume(any(), any(), any(), any(), any()) } throws Exception()
            every { nopRemoteProvider.startOperation(any()) } returns 1

            val data = createOperation(Operation.Type.PULL)
            val executor = getExecutor(data)
            executor.run()

            data.operation.state shouldBe Operation.State.FAILED

            verify {
                nopRemoteProvider.failOperation(executor, 1)
            }
        }
    }
}<|MERGE_RESOLUTION|>--- conflicted
+++ resolved
@@ -58,13 +58,8 @@
         transaction {
             providers.metadata.createRepository(Repository("foo"))
             vs = providers.metadata.createVolumeSet("foo", null, true)
-<<<<<<< HEAD
             providers.metadata.createVolume(vs, Volume("volume", config = mapOf("mountpoint" to "/mountpoint")))
-            providers.metadata.addRemote("foo", NopRemote(name = "origin"))
-=======
-            providers.metadata.createVolume(vs, DockerVolume(name = "volume"))
             providers.metadata.addRemote("foo", Remote("nop", "origin"))
->>>>>>> 8f047a5a
         }
         val ret = MockKAnnotations.init(this)
         every { zfsStorageProvider.createCommit(any(), any(), any()) } just Runs
