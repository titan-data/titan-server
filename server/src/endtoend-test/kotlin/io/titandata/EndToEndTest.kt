--- conflicted
+++ resolved
@@ -11,10 +11,7 @@
 import io.titandata.client.apis.OperationsApi
 import io.titandata.client.apis.RemotesApi
 import io.titandata.client.apis.RepositoriesApi
-<<<<<<< HEAD
 import io.titandata.client.apis.VolumesApi
-=======
->>>>>>> 85ba7fc5
 import io.titandata.models.Commit
 import io.titandata.models.ProgressEntry
 import io.titandata.serialization.RemoteUtil
@@ -26,11 +23,7 @@
     val remoteUtil = RemoteUtil()
     val url = "http://localhost:${dockerUtil.port}"
     val repoApi = RepositoriesApi(url)
-<<<<<<< HEAD
     val volumeApi = VolumesApi(url)
-=======
-    val volumeApi = DockerVolumeApi(url)
->>>>>>> 85ba7fc5
     val commitApi = CommitsApi(url)
     val remoteApi = RemotesApi(url)
     val operationApi = OperationsApi(url)
