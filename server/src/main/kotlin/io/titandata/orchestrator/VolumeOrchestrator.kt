--- conflicted
+++ resolved
@@ -6,32 +6,10 @@
 
 class VolumeOrchestrator(val providers: ProviderModule) {
 
-<<<<<<< HEAD
     fun createVolume(repo: String, volume: Volume): Volume {
         NameUtil.validateVolumeName(volume.name)
         providers.repositories.getRepository(repo)
 
-=======
-    /*
-     * We need to create two volume definitions: one that is generic, and one that is unique to the current context.
-     * Things like 'mountpoint' would only exist in the latter. For now, to minimize disruption as we go through
-     * the metadata transition, we simply supplment the volume definition we get from the storage provider.
-     */
-    fun convertVolume(repo: String, volumeSet: String, volume: DockerVolume): DockerVolume {
-        return DockerVolume(
-                name = "$repo/${volume.name}",
-                properties = volume.properties,
-                mountpoint = providers.storage.getVolumeMountpoint(volumeSet, volume.name),
-                status = mapOf<String, Any>()
-        )
-    }
-
-    fun createVolume(repo: String, name: String, properties: Map<String, Any>): DockerVolume {
-        NameUtil.validateVolumeName(name)
-        providers.repositories.getRepository(repo)
-
-        val vol = DockerVolume(name = name, properties = properties)
->>>>>>> 85ba7fc5
         val vs = transaction {
             val vs = providers.metadata.getActiveVolumeSet(repo)
             providers.metadata.createVolume(vs, volume)
@@ -86,21 +64,10 @@
         providers.storage.deactivateVolume(vs, name, volume.config)
     }
 
-<<<<<<< HEAD
     fun listVolumes(repo: String): List<Volume> {
         return transaction {
             val vs = providers.metadata.getActiveVolumeSet(repo)
             providers.metadata.listVolumes(vs)
-=======
-    fun listAllVolumes(): List<DockerVolume> {
-        return transaction {
-            val result = mutableListOf<DockerVolume>()
-            for (repo in providers.metadata.listRepositories()) {
-                val vs = providers.metadata.getActiveVolumeSet(repo.name)
-                result.addAll(providers.metadata.listVolumes(vs).map { convertVolume(repo.name, vs, it) })
-            }
-            result
->>>>>>> 85ba7fc5
         }
     }
 }