package io.titandata.operation

import io.kotlintest.Spec
import io.kotlintest.TestCase
import io.kotlintest.TestCaseOrder
import io.kotlintest.TestResult
import io.kotlintest.shouldBe
import io.kotlintest.shouldThrow
import io.kotlintest.specs.StringSpec
import io.mockk.MockKAnnotations
import io.mockk.Runs
import io.mockk.clearAllMocks
import io.mockk.every
import io.mockk.impl.annotations.InjectMockKs
import io.mockk.impl.annotations.MockK
import io.mockk.impl.annotations.OverrideMockKs
import io.mockk.impl.annotations.SpyK
import io.mockk.just
import io.mockk.mockk
import io.mockk.verify
import io.titandata.ProviderModule
import io.titandata.exception.NoSuchObjectException
import io.titandata.models.Commit
import io.titandata.models.Operation
import io.titandata.models.ProgressEntry
import io.titandata.models.Remote
import io.titandata.models.RemoteParameters
import io.titandata.models.Repository
import io.titandata.models.docker.DockerVolume
import io.titandata.orchestrator.Reaper
import io.titandata.remote.nop.NopRemoteProvider
import io.titandata.storage.OperationData
import io.titandata.storage.zfs.ZfsStorageProvider
import org.jetbrains.exposed.sql.transactions.transaction

class OperationExecutorTest : StringSpec() {
    @MockK
    lateinit var zfsStorageProvider: ZfsStorageProvider

    @MockK
    lateinit var reaper: Reaper

    lateinit var vs: String

    @SpyK
    var nopRemoteProvider = NopRemoteProvider()

    @InjectMockKs
    @OverrideMockKs
    var providers = ProviderModule("test")

    override fun beforeSpec(spec: Spec) {
        providers.metadata.init()
    }

    override fun beforeTest(testCase: TestCase) {
        providers.metadata.clear()
        transaction {
            providers.metadata.createRepository(Repository(name = "foo"))
            vs = providers.metadata.createVolumeSet("foo", null, true)
<<<<<<< HEAD
            providers.metadata.createVolume(vs, DockerVolume(name = "volume"))
            providers.metadata.addRemote("foo", NopRemote(name = "origin"))
=======
            providers.metadata.createVolume(vs, Volume(name = "volume"))
            providers.metadata.addRemote("foo", Remote("nop", "origin"))
>>>>>>> e8bb9039
        }
        val ret = MockKAnnotations.init(this)
        every { zfsStorageProvider.createCommit(any(), any(), any()) } just Runs
        return ret
    }

    override fun afterTest(testCase: TestCase, result: TestResult) {
        clearAllMocks()
    }

    override fun testCaseOrder() = TestCaseOrder.Random

    fun createOperation(type: Operation.Type = Operation.Type.PULL): OperationData {
        val data = OperationData(operation = Operation(
                id = vs,
                type = type,
                state = Operation.State.RUNNING,
                remote = "remote",
                commitId = "id"
        ), params = RemoteParameters("nop"), metadataOnly = false)
        transaction {
            providers.metadata.createOperation("foo", vs, data)
        }
        return data
    }

    fun getExecutor(data: OperationData): OperationExecutor {
        return OperationExecutor(providers, data.operation, "foo", Remote("nop", "origin"), RemoteParameters("nop"),
                data.metadataOnly)
    }

    init {
        "add progress appends entry" {
            val data = createOperation()
            val executor = getExecutor(data)
            executor.addProgress(ProgressEntry(type = ProgressEntry.Type.MESSAGE, message = "message"))
            val entries = transaction {
                providers.metadata.listProgressEntries(vs)
            }
            entries.size shouldBe 1
            entries[0].message shouldBe "message"
        }

        "add failed progress entry updates operation state" {
            val data = createOperation()
            val executor = getExecutor(data)
            executor.addProgress(ProgressEntry(type = ProgressEntry.Type.FAILED, message = "message"))
            executor.operation.state shouldBe Operation.State.FAILED
            val op = transaction {
                providers.metadata.getOperation(vs)
            }
            op.operation.state shouldBe Operation.State.FAILED
        }

        "add aborted progress entry updates operation state" {
            val data = createOperation()
            val executor = getExecutor(data)
            executor.addProgress(ProgressEntry(type = ProgressEntry.Type.ABORT, message = "message"))
            executor.operation.state shouldBe Operation.State.ABORTED
            val op = transaction {
                providers.metadata.getOperation(vs)
            }
            op.operation.state shouldBe Operation.State.ABORTED
        }

        "add completed progress entry updates operation state" {
            val data = createOperation()
            val executor = getExecutor(data)
            executor.addProgress(ProgressEntry(type = ProgressEntry.Type.COMPLETE, message = "message"))
            executor.operation.state shouldBe Operation.State.COMPLETE
            val op = transaction {
                providers.metadata.getOperation(vs)
            }
            op.operation.state shouldBe Operation.State.COMPLETE
        }

        "get progress tracks last updated progress" {
            val data = createOperation()
            val executor = getExecutor(data)
            executor.addProgress(ProgressEntry(type = ProgressEntry.Type.MESSAGE, message = "one"))
            var progress = executor.getProgress()
            progress.size shouldBe 1
            progress[0].message shouldBe "one"
            progress = executor.getProgress()
            progress.size shouldBe 0
            executor.addProgress(ProgressEntry(type = ProgressEntry.Type.MESSAGE, message = "two"))
            progress = executor.getProgress()
            progress.size shouldBe 1
            progress[0].message shouldBe "two"
        }

        "abort interrupts thread" {
            val thread = mockk<Thread>()
            every { thread.interrupt() } just Runs
            val data = createOperation()
            val executor = getExecutor(data)
            executor.thread = thread
            executor.abort()
            verify {
                thread.interrupt()
            }
        }

        "join joins thread" {
            val thread = mockk<Thread>()
            every { thread.join() } just Runs
            val data = createOperation()
            val executor = getExecutor(data)
            executor.thread = thread
            executor.join()
            verify {
                thread.join()
            }
        }

        "sync data for pull succeeds" {
            every { zfsStorageProvider.mountVolume(any(), any()) } returns "/mountpoint"
            every { zfsStorageProvider.mountVolume(any(), "_scratch") } returns "/scratch"
            every { zfsStorageProvider.unmountVolume(any(), any()) } just Runs
            every { zfsStorageProvider.createVolume(any(), any()) } just Runs
            every { zfsStorageProvider.deleteVolume(any(), any()) } just Runs
            every { nopRemoteProvider.pullVolume(any(), any(), any(), any(), any()) } just Runs

            val data = createOperation()
            val executor = getExecutor(data)
            executor.syncData(nopRemoteProvider, null)

            verify {
                zfsStorageProvider.mountVolume(data.operation.id, "_scratch")
                zfsStorageProvider.mountVolume(data.operation.id, "volume")
                zfsStorageProvider.unmountVolume(data.operation.id, "_scratch")
                zfsStorageProvider.unmountVolume(data.operation.id, "volume")
                zfsStorageProvider.createVolume(data.operation.id, "_scratch")
                zfsStorageProvider.deleteVolume(data.operation.id, "_scratch")
                nopRemoteProvider.pullVolume(executor, null, DockerVolume(name = "volume"), "/mountpoint", "/scratch")
            }
        }

        "sync data for push succeeds" {
            every { zfsStorageProvider.mountVolume(any(), any()) } returns "/mountpoint"
            every { zfsStorageProvider.mountVolume(any(), "_scratch") } returns "/scratch"
            every { zfsStorageProvider.unmountVolume(any(), any()) } just Runs
            every { zfsStorageProvider.createVolume(any(), any()) } just Runs
            every { zfsStorageProvider.deleteVolume(any(), any()) } just Runs
            every { nopRemoteProvider.pullVolume(any(), any(), any(), any(), any()) } just Runs

            val data = createOperation(Operation.Type.PUSH)
            val executor = getExecutor(data)
            executor.syncData(nopRemoteProvider, null)

            verify {
                zfsStorageProvider.mountVolume(data.operation.id, "_scratch")
                zfsStorageProvider.mountVolume(data.operation.id, "volume")
                zfsStorageProvider.unmountVolume(data.operation.id, "_scratch")
                zfsStorageProvider.unmountVolume(data.operation.id, "volume")
                zfsStorageProvider.createVolume(data.operation.id, "_scratch")
                zfsStorageProvider.deleteVolume(data.operation.id, "_scratch")
                nopRemoteProvider.pushVolume(executor, null, DockerVolume(name = "volume"), "/mountpoint", "/scratch")
            }
        }

        "pull operation succeeds" {
            every { zfsStorageProvider.mountVolume(any(), any()) } returns "/mountpoint"
            every { zfsStorageProvider.mountVolume(any(), "_scratch") } returns "/scratch"
            every { zfsStorageProvider.unmountVolume(any(), any()) } just Runs
            every { zfsStorageProvider.createCommit(any(), any(), any()) } just Runs
            every { zfsStorageProvider.createVolume(any(), any()) } just Runs
            every { zfsStorageProvider.deleteVolume(any(), any()) } just Runs
            every { nopRemoteProvider.pullVolume(any(), any(), any(), any(), any()) } just Runs

            val data = createOperation(Operation.Type.PULL)
            val executor = getExecutor(data)
            executor.run()

            data.operation.state shouldBe Operation.State.COMPLETE

            verify {
                nopRemoteProvider.pullVolume(executor, null, DockerVolume(name = "volume"), "/mountpoint", "/scratch")
                zfsStorageProvider.createCommit(data.operation.id, "id", listOf("volume"))
            }
        }

        "push operation succeeds" {
            every { zfsStorageProvider.mountVolume(any(), any()) } returns "/mountpoint"
            every { zfsStorageProvider.mountVolume(any(), "_scratch") } returns "/scratch"
            every { zfsStorageProvider.unmountVolume(any(), any()) } just Runs
            every { zfsStorageProvider.createVolume(any(), any()) } just Runs
            every { zfsStorageProvider.deleteVolume(any(), any()) } just Runs
            every { nopRemoteProvider.pullVolume(any(), any(), any(), any(), any()) } just Runs

            transaction {
                providers.metadata.createCommit("foo", vs, Commit(id = "id"))
            }

            val data = createOperation(Operation.Type.PUSH)
            val executor = getExecutor(data)
            executor.run()

            data.operation.state shouldBe Operation.State.COMPLETE

            verify {
                nopRemoteProvider.pushVolume(executor, null, DockerVolume(name = "volume"), "/mountpoint", "/scratch")
            }
        }

        "interrupted operation is aborted" {
            every { zfsStorageProvider.mountVolume(any(), any()) } returns "/mountpoint"
            every { zfsStorageProvider.mountVolume(any(), "_scratch") } returns "/scratch"
            every { zfsStorageProvider.unmountVolume(any(), any()) } just Runs
            every { zfsStorageProvider.createCommit(any(), any(), any()) } just Runs
            every { zfsStorageProvider.createVolume(any(), any()) } just Runs
            every { zfsStorageProvider.deleteVolume(any(), any()) } just Runs
            every { nopRemoteProvider.pullVolume(any(), any(), any(), any(), any()) } throws InterruptedException()

            val data = createOperation(Operation.Type.PULL)
            val executor = getExecutor(data)
            executor.run()

            data.operation.state shouldBe Operation.State.ABORTED

            verify {
                nopRemoteProvider.pullVolume(executor, null, DockerVolume(name = "volume"), "/mountpoint", "/scratch")
                zfsStorageProvider.unmountVolume(data.operation.id, "_scratch")
                zfsStorageProvider.unmountVolume(data.operation.id, "volume")
                zfsStorageProvider.deleteVolume(data.operation.id, "_scratch")
            }

            shouldThrow<NoSuchObjectException> {
                providers.commits.getCommit("foo", "id")
            }
        }

        "failed operation is marked failed" {
            every { zfsStorageProvider.mountVolume(any(), any()) } returns "/mountpoint"
            every { zfsStorageProvider.mountVolume(any(), "_scratch") } returns "/scratch"
            every { zfsStorageProvider.unmountVolume(any(), any()) } just Runs
            every { zfsStorageProvider.createCommit(any(), any(), any()) } just Runs
            every { zfsStorageProvider.createVolume(any(), any()) } just Runs
            every { zfsStorageProvider.deleteVolume(any(), any()) } just Runs
            every { nopRemoteProvider.pullVolume(any(), any(), any(), any(), any()) } throws Exception()

            val data = createOperation(Operation.Type.PULL)
            val executor = getExecutor(data)
            executor.run()

            data.operation.state shouldBe Operation.State.FAILED

            verify {
                nopRemoteProvider.pullVolume(executor, null, DockerVolume(name = "volume"), "/mountpoint", "/scratch")
                zfsStorageProvider.unmountVolume(data.operation.id, "_scratch")
                zfsStorageProvider.unmountVolume(data.operation.id, "volume")
                zfsStorageProvider.deleteVolume(data.operation.id, "_scratch")
            }

            shouldThrow<NoSuchObjectException> {
                providers.commits.getCommit("foo", "id")
            }
        }

        "provider fail operation is called" {
            every { zfsStorageProvider.mountVolume(any(), any()) } returns "/mountpoint"
            every { zfsStorageProvider.mountVolume(any(), "_scratch") } returns "/scratch"
            every { zfsStorageProvider.unmountVolume(any(), any()) } just Runs
            every { zfsStorageProvider.createCommit(any(), any(), any()) } just Runs
            every { zfsStorageProvider.createVolume(any(), any()) } just Runs
            every { zfsStorageProvider.deleteVolume(any(), any()) } just Runs
            every { nopRemoteProvider.startOperation(any()) } returns 1
            every { nopRemoteProvider.pullVolume(any(), any(), any(), any(), any()) } throws Exception()

            val data = createOperation(Operation.Type.PULL)
            val executor = getExecutor(data)
            executor.run()

            data.operation.state shouldBe Operation.State.FAILED

            verify {
                nopRemoteProvider.failOperation(executor, 1)
            }
        }
    }
}<|MERGE_RESOLUTION|>--- conflicted
+++ resolved
@@ -58,13 +58,8 @@
         transaction {
             providers.metadata.createRepository(Repository(name = "foo"))
             vs = providers.metadata.createVolumeSet("foo", null, true)
-<<<<<<< HEAD
             providers.metadata.createVolume(vs, DockerVolume(name = "volume"))
-            providers.metadata.addRemote("foo", NopRemote(name = "origin"))
-=======
-            providers.metadata.createVolume(vs, Volume(name = "volume"))
             providers.metadata.addRemote("foo", Remote("nop", "origin"))
->>>>>>> e8bb9039
         }
         val ret = MockKAnnotations.init(this)
         every { zfsStorageProvider.createCommit(any(), any(), any()) } just Runs
